{
 "cells": [
  {
   "cell_type": "code",
   "execution_count": 14,
   "metadata": {
    "collapsed": true
   },
   "outputs": [
    {
     "name": "stdout",
     "output_type": "stream",
     "text": [
      "The autoreload extension is already loaded. To reload it, use:\n",
      "  %reload_ext autoreload\n"
     ]
    }
   ],
   "source": [
    "# Useful starting lines\n",
    "%matplotlib inline\n",
    "import numpy as np\n",
    "import matplotlib.pyplot as plt\n",
    "%load_ext autoreload\n",
    "%autoreload 2"
   ]
  },
  {
   "cell_type": "code",
   "execution_count": 2,
   "metadata": {},
   "outputs": [],
   "source": [
    "# Add src to path to import implementations\n",
    "import sys\n",
    "sys.path.append('../src')\n",
    "\n",
    "# Import functions\n",
    "from proj1_helpers import *\n",
    "from implementations import *"
   ]
  },
  {
   "cell_type": "code",
   "execution_count": 3,
   "metadata": {},
   "outputs": [],
   "source": [
    "# Extract archives if needed\n",
    "import os\n",
    "import sys\n",
    "import zipfile\n",
    "\n",
    "DATA_DIRECTORY = '../data'\n",
    "DATA_TRAIN_PATH = os.path.join(DATA_DIRECTORY, 'train.csv')\n",
    "DATA_TEST_PATH = os.path.join(DATA_DIRECTORY, 'test.csv')\n",
    "\n",
    "for csv_filename in (DATA_TRAIN_PATH, DATA_TEST_PATH):\n",
    "    if not os.path.exists(csv_filename):\n",
    "        zip_filename = csv_filename + '.zip'\n",
    "        with zipfile.ZipFile(zip_filename, 'r') as zf:\n",
    "            zf.extractall(DATA_DIRECTORY)"
   ]
  },
  {
   "cell_type": "code",
   "execution_count": 4,
   "metadata": {},
   "outputs": [],
   "source": [
    "# Create output directory if needed\n",
    "OUTPUT_DIRECTORY = '../out'\n",
    "OUTPUT_PATH = os.path.join(OUTPUT_DIRECTORY, 'predictions.csv')\n",
    "\n",
    "if not os.path.exists(OUTPUT_DIRECTORY):\n",
    "    os.mkdir(OUTPUT_DIRECTORY)"
   ]
  },
  {
   "cell_type": "markdown",
   "metadata": {},
   "source": [
    "## Load the training data into feature matrix, class labels, and event ids:"
   ]
  },
  {
   "cell_type": "code",
<<<<<<< HEAD
   "execution_count": 5,
=======
   "execution_count": 15,
>>>>>>> b6c382a3
   "metadata": {
    "collapsed": false
   },
   "outputs": [],
   "source": [
<<<<<<< HEAD
=======
    "from proj1_helpers import *\n",
    "DATA_TRAIN_PATH = '../../train.csv'\n",
>>>>>>> b6c382a3
    "y, tX, ids = load_csv_data(DATA_TRAIN_PATH)"
   ]
  },
  {
   "cell_type": "markdown",
   "metadata": {},
   "source": [
    "## Do your thing crazy machine learning thing here :) ..."
   ]
  },
  {
   "cell_type": "code",
<<<<<<< HEAD
   "execution_count": 6,
=======
   "execution_count": 28,
>>>>>>> b6c382a3
   "metadata": {},
   "outputs": [
    {
     "data": {
      "text/plain": [
       "array([ 8.03494399e-05, -7.20202257e-03, -6.05417274e-03, -5.47559093e-04,\n",
       "       -1.93874705e-02,  4.73451608e-04, -2.60379071e-02,  3.25106297e-01,\n",
       "       -3.80779653e-05, -2.72864735e+00, -2.21220142e-01,  9.50794104e-02,\n",
       "        6.40351643e-02,  2.73690703e+00, -3.31800912e-04, -9.54325163e-04,\n",
       "        2.74166377e+00, -5.34165747e-04,  9.73499313e-04,  3.69225048e-03,\n",
       "        3.54486827e-04, -5.43344642e-04, -3.30448034e-01, -1.40800494e-03,\n",
       "        8.31432762e-04,  1.02117280e-03, -1.68047420e-03, -5.83664753e-03,\n",
       "       -1.11088010e-02,  2.72910728e+00])"
      ]
     },
     "execution_count": 28,
     "metadata": {},
     "output_type": "execute_result"
    }
   ],
   "source": [
<<<<<<< HEAD
    "w, loss = least_squares(y, tX)"
=======
    "import sys\n",
    "sys.path.append('../src')\n",
    "from implementations import *\n",
    "\n",
    "w, loss = least_squares(y, tX)\n",
    "w"
>>>>>>> b6c382a3
   ]
  },
  {
   "cell_type": "markdown",
   "metadata": {},
   "source": [
    "## Generate predictions and save ouput in csv format for submission:"
   ]
  },
  {
   "cell_type": "code",
   "execution_count": 7,
   "metadata": {
    "collapsed": false
   },
   "outputs": [],
   "source": [
<<<<<<< HEAD
=======
    "DATA_TEST_PATH = '../../test.csv'\n",
>>>>>>> b6c382a3
    "_, tX_test, ids_test = load_csv_data(DATA_TEST_PATH)"
   ]
  },
  {
   "cell_type": "code",
<<<<<<< HEAD
   "execution_count": 8,
=======
   "execution_count": 29,
>>>>>>> b6c382a3
   "metadata": {
    "collapsed": false
   },
   "outputs": [],
   "source": [
<<<<<<< HEAD
=======
    "OUTPUT_PATH = '../../output/predictions.csv'\n",
>>>>>>> b6c382a3
    "y_pred = predict_labels(w, tX_test)\n",
    "create_csv_submission(ids_test, y_pred, OUTPUT_PATH)"
   ]
  },
  {
   "cell_type": "code",
   "execution_count": 12,
   "metadata": {},
   "outputs": [],
   "source": [
    "a=100\n",
    "b=200\n",
    "c=a+b"
   ]
  }
 ],
 "metadata": {
  "anaconda-cloud": {},
  "interpreter": {
   "hash": "56f54e28b6592e1d9a876552792ff8cec11e0f9360817677df41e70d20983d60"
  },
  "kernelspec": {
   "display_name": "Python 3.8.3 64-bit",
   "name": "python3"
  },
  "language_info": {
   "codemirror_mode": {
    "name": "ipython",
    "version": 3
   },
   "file_extension": ".py",
   "mimetype": "text/x-python",
   "name": "python",
   "nbconvert_exporter": "python",
   "pygments_lexer": "ipython3",
   "version": "3.8.3"
  }
 },
 "nbformat": 4,
 "nbformat_minor": 0
}<|MERGE_RESOLUTION|>--- conflicted
+++ resolved
@@ -85,21 +85,12 @@
   },
   {
    "cell_type": "code",
-<<<<<<< HEAD
    "execution_count": 5,
-=======
-   "execution_count": 15,
->>>>>>> b6c382a3
    "metadata": {
     "collapsed": false
    },
    "outputs": [],
    "source": [
-<<<<<<< HEAD
-=======
-    "from proj1_helpers import *\n",
-    "DATA_TRAIN_PATH = '../../train.csv'\n",
->>>>>>> b6c382a3
     "y, tX, ids = load_csv_data(DATA_TRAIN_PATH)"
    ]
   },
@@ -112,11 +103,7 @@
   },
   {
    "cell_type": "code",
-<<<<<<< HEAD
    "execution_count": 6,
-=======
-   "execution_count": 28,
->>>>>>> b6c382a3
    "metadata": {},
    "outputs": [
     {
@@ -138,16 +125,7 @@
     }
    ],
    "source": [
-<<<<<<< HEAD
     "w, loss = least_squares(y, tX)"
-=======
-    "import sys\n",
-    "sys.path.append('../src')\n",
-    "from implementations import *\n",
-    "\n",
-    "w, loss = least_squares(y, tX)\n",
-    "w"
->>>>>>> b6c382a3
    ]
   },
   {
@@ -165,29 +143,17 @@
    },
    "outputs": [],
    "source": [
-<<<<<<< HEAD
-=======
-    "DATA_TEST_PATH = '../../test.csv'\n",
->>>>>>> b6c382a3
     "_, tX_test, ids_test = load_csv_data(DATA_TEST_PATH)"
    ]
   },
   {
    "cell_type": "code",
-<<<<<<< HEAD
    "execution_count": 8,
-=======
-   "execution_count": 29,
->>>>>>> b6c382a3
    "metadata": {
     "collapsed": false
    },
    "outputs": [],
    "source": [
-<<<<<<< HEAD
-=======
-    "OUTPUT_PATH = '../../output/predictions.csv'\n",
->>>>>>> b6c382a3
     "y_pred = predict_labels(w, tX_test)\n",
     "create_csv_submission(ids_test, y_pred, OUTPUT_PATH)"
    ]
