--- conflicted
+++ resolved
@@ -32,8 +32,7 @@
         "verbose": true
     },
     "logistic_regression": {
-<<<<<<< HEAD
-        "max_iters": 5000,
+        "max_iters": 10000,
         "gamma": 1e-05,
         "threshold": 1e-08,
         "verbose": 1,
@@ -43,12 +42,6 @@
             2,
             2
         ]
-=======
-        "max_iters": 10000,
-        "gamma": 1e-5,
-        "threshold": 1e-8,
-        "verbose": 2
->>>>>>> 848ac3c1
     },
     "regularized_logistic_regression": {
         "lambda_": 0.001,
