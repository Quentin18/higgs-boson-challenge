--- conflicted
+++ resolved
@@ -78,14 +78,6 @@
     if param_name == 'degree':
         x_tr = build_poly(x_tr, param)
         x_te = build_poly(x_te, param)
-<<<<<<< HEAD
-        # Give parameter to the optimizer
-    else:
-        kwargs[param_name] = param
-
-    if logi:
-        kwargs["initial_w"] = np.zeros((x_tr.shape[1], 1))
-=======
     # Give parameter to the optimizer
     else:
         kwargs[param_name] = param
@@ -93,31 +85,19 @@
     # Logistic case
     if logi:
         kwargs['initial_w'] = np.zeros((x_tr.shape[1], 1))
->>>>>>> 848ac3c1
 
     # Run optimization
     w, _ = optimizer(y_tr, x_tr, **kwargs)
 
-<<<<<<< HEAD
-=======
     # Logistic case
->>>>>>> 848ac3c1
     if logi:
-        print("eee")
         x_tr = np.c_[np.ones((y_tr.shape[0], 1)), x_tr]
         x_te = np.c_[np.ones((y_te.shape[0], 1)), x_te]
-<<<<<<< HEAD
         y_pred_tr = predict_labels(w, x_tr, label_b=0, use_sigmoid=True)
         y_pred_te = predict_labels(w, x_te, label_b=0, use_sigmoid=True)
     else:
         y_pred_tr = predict_labels(w, x_tr)
         y_pred_te = predict_labels(w, x_te)
-=======
-
-    # Predict labels
-    y_pred_tr = predict_labels(w, x_tr)
-    y_pred_te = predict_labels(w, x_te)
->>>>>>> 848ac3c1
 
     # Calculate accuracy
     acc_tr = accuracy_score(y_tr, y_pred_tr)
